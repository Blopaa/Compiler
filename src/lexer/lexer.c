--- conflicted
+++ resolved
@@ -53,26 +53,9 @@
                 i++;
             }
             continue;
-        } // issue REFACTOR: dup code
-<<<<<<< HEAD
+        }
         if ((input[i] == '&' && input[i + 1] == '&') || (input[i] == '|' && input[i + 1] == '|')) {
             generateTwoCharTokens(input, in, &i);
-=======
-        if (input[i] == '&' && input[i + 1] == '&') {
-            char *token = malloc(3 * sizeof(char));
-            token[0] = input[i];
-            token[1] = input[i + 1];
-            token[2] = '\0';
-            tokens[in->n++] = token;
-            i += 2;
-        } else if (input[i] == '|' && input[i + 1] == '|') {
-            char *token = malloc(3 * sizeof(char));
-            token[0] = input[i];
-            token[1] = input[i + 1];
-            token[2] = '\0';
-            tokens[in->n++] = token;
-            i += 2;
->>>>>>> 4bd8d5e9
         }
         if (input[i] == '\"') {
             int j = i;
